--- conflicted
+++ resolved
@@ -10,33 +10,12 @@
                  [commons-codec "1.5"]
                  [commons-io "2.1"]
                  [slingshot "0.10.2"]
-<<<<<<< HEAD
                  [cheshire "3.0.0"]]
-  :multi-deps {"1.2.1" [[org.clojure/clojure "1.2.1"]
-                        [org.apache.httpcomponents/httpclient "4.1.2"]
-                        [org.apache.httpcomponents/httpmime "4.1.2"]
-                        [commons-codec "1.5"]
-                        [commons-io "2.1"]
-                        [slingshot "0.10.2"]
-                        [cheshire "3.0.0"]]
-               "1.4.0" [[org.clojure/clojure "1.4.0-beta3"]
-                        [org.apache.httpcomponents/httpclient "4.1.2"]
-                        [org.apache.httpcomponents/httpmime "4.1.2"]
-                        [commons-codec "1.5"]
-                        [commons-io "2.1"]
-                        [slingshot "0.10.2"]
-                        [cheshire "3.0.0"]]}
-  :dev-dependencies [[ring/ring-jetty-adapter "1.0.2"]
-                     [ring/ring-devel "1.0.2"]
-                     [lein-multi "1.1.0"]]
-=======
-                 [cheshire "2.2.2"]]
   :profiles {:dev {:dependencies [[ring/ring-jetty-adapter "1.0.2"]
                                   [ring/ring-devel "1.0.2"]]}
              :1.2 {:dependencies [[org.clojure/clojure "1.2.1"]]}
              :1.4 {:dependencies [[org.clojure/clojure "1.4.0-beta3"]]}}
   :aliases {"all" ["with-profile" "dev,1.2:dev:dev,1.4"]}
->>>>>>> 28b7abf6
   :test-selectors {:default  #(not (:integration %))
                    :integration :integration
                    :all (constantly true)}
